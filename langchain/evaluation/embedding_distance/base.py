"""A chain for comparing the output of two models using embeddings."""
from enum import Enum
from typing import Any, Dict, List, Optional

import numpy as np
from pydantic import Field

from langchain.chains.base import Chain
from langchain.embeddings.base import Embeddings
from langchain.embeddings.openai import OpenAIEmbeddings
from langchain.evaluation.schema import PairwiseStringEvaluator, StringEvaluator
from langchain.math_utils import cosine_similarity
<<<<<<< HEAD
from langchain.schema.callbacks.manager import (
    AsyncCallbackManagerForChainRun,
    CallbackManagerForChainRun,
    Callbacks,
)
=======
from langchain.schema import RUN_KEY
>>>>>>> aab2a7cd


class EmbeddingDistance(str, Enum):
    """Embedding Distance Metric.

    Attributes:
        COSINE: Cosine distance metric.
        EUCLIDEAN: Euclidean distance metric.
        MANHATTAN: Manhattan distance metric.
        CHEBYSHEV: Chebyshev distance metric.
        HAMMING: Hamming distance metric.
    """

    COSINE = "cosine"
    EUCLIDEAN = "euclidean"
    MANHATTAN = "manhattan"
    CHEBYSHEV = "chebyshev"
    HAMMING = "hamming"


class _EmbeddingDistanceChainMixin(Chain):
    """Shared functionality for embedding distance evaluators.

    Attributes:
        embeddings (Embeddings): The embedding objects to vectorize the outputs.
        distance_metric (EmbeddingDistance): The distance metric to use
                                            for comparing the embeddings.
    """

    embeddings: Embeddings = Field(default_factory=OpenAIEmbeddings)
    distance_metric: EmbeddingDistance = Field(default=EmbeddingDistance.COSINE)

    class Config:
        """Permit embeddings to go unvalidated."""

        arbitrary_types_allowed: bool = True

    @property
    def output_keys(self) -> List[str]:
        """Return the output keys of the chain.

        Returns:
            List[str]: The output keys.
        """
        return ["score"]

    def _prepare_output(self, result: dict) -> dict:
        parsed = {"score": result["score"]}
        if RUN_KEY in result:
            parsed[RUN_KEY] = result[RUN_KEY]
        return parsed

    def _get_metric(self, metric: EmbeddingDistance) -> Any:
        """Get the metric function for the given metric name.

        Args:
            metric (EmbeddingDistance): The metric name.

        Returns:
            Any: The metric function.
        """
        metrics = {
            EmbeddingDistance.COSINE: self._cosine_distance,
            EmbeddingDistance.EUCLIDEAN: self._euclidean_distance,
            EmbeddingDistance.MANHATTAN: self._manhattan_distance,
            EmbeddingDistance.CHEBYSHEV: self._chebyshev_distance,
            EmbeddingDistance.HAMMING: self._hamming_distance,
        }
        if metric in metrics:
            return metrics[metric]
        else:
            raise ValueError(f"Invalid metric: {metric}")

    @staticmethod
    def _cosine_distance(a: np.ndarray, b: np.ndarray) -> np.ndarray:
        """Compute the cosine distance between two vectors.

        Args:
            a (np.ndarray): The first vector.
            b (np.ndarray): The second vector.

        Returns:
            np.ndarray: The cosine distance.
        """
        return 1.0 - cosine_similarity(a, b)

    @staticmethod
    def _euclidean_distance(a: np.ndarray, b: np.ndarray) -> np.floating:
        """Compute the Euclidean distance between two vectors.

        Args:
            a (np.ndarray): The first vector.
            b (np.ndarray): The second vector.

        Returns:
            np.floating: The Euclidean distance.
        """
        return np.linalg.norm(a - b)

    @staticmethod
    def _manhattan_distance(a: np.ndarray, b: np.ndarray) -> np.floating:
        """Compute the Manhattan distance between two vectors.

        Args:
            a (np.ndarray): The first vector.
            b (np.ndarray): The second vector.

        Returns:
            np.floating: The Manhattan distance.
        """
        return np.sum(np.abs(a - b))

    @staticmethod
    def _chebyshev_distance(a: np.ndarray, b: np.ndarray) -> np.floating:
        """Compute the Chebyshev distance between two vectors.

        Args:
            a (np.ndarray): The first vector.
            b (np.ndarray): The second vector.

        Returns:
            np.floating: The Chebyshev distance.
        """
        return np.max(np.abs(a - b))

    @staticmethod
    def _hamming_distance(a: np.ndarray, b: np.ndarray) -> np.floating:
        """Compute the Hamming distance between two vectors.

        Args:
            a (np.ndarray): The first vector.
            b (np.ndarray): The second vector.

        Returns:
            np.floating: The Hamming distance.
        """
        return np.mean(a != b)

    def _compute_score(self, vectors: np.ndarray) -> float:
        """Compute the score based on the distance metric.

        Args:
            vectors (np.ndarray): The input vectors.

        Returns:
            float: The computed score.
        """
        metric = self._get_metric(self.distance_metric)
        score = metric(vectors[0].reshape(1, -1), vectors[1].reshape(1, -1)).item()
        return score


class EmbeddingDistanceEvalChain(_EmbeddingDistanceChainMixin, StringEvaluator):
    """Use embedding distances to score semantic difference between
    a prediction and reference.

    Examples:
        >>> chain = EmbeddingDistanceEvalChain()
        >>> result = chain.evaluate_strings(prediction="Hello", reference="Hi")
        >>> print(result)
        {'score': 0.5}
    """

    @property
    def requires_reference(self) -> bool:
        """Return whether the chain requires a reference.

        Returns:
            bool: True if a reference is required, False otherwise.
        """
        return True

    @property
    def evaluation_name(self) -> str:
        return f"embedding_{self.distance_metric.value}_distance"

    @property
    def input_keys(self) -> List[str]:
        """Return the input keys of the chain.

        Returns:
            List[str]: The input keys.
        """
        return ["prediction", "reference"]

    def _call(
        self,
        inputs: Dict[str, Any],
        run_manager: Optional[CallbackManagerForChainRun] = None,
    ) -> Dict[str, Any]:
        """Compute the score for a prediction and reference.

        Args:
            inputs (Dict[str, Any]): The input data.
            run_manager (Optional[CallbackManagerForChainRun], optional):
                The callback manager.

        Returns:
            Dict[str, Any]: The computed score.
        """
        vectors = np.array(
            self.embeddings.embed_documents([inputs["prediction"], inputs["reference"]])
        )
        score = self._compute_score(vectors)
        return {"score": score}

    async def _acall(
        self,
        inputs: Dict[str, Any],
        run_manager: Optional[AsyncCallbackManagerForChainRun] = None,
    ) -> Dict[str, Any]:
        """Asynchronously compute the score for a prediction and reference.

        Args:
            inputs (Dict[str, Any]): The input data.
            run_manager (AsyncCallbackManagerForChainRun, optional):
                The callback manager.

        Returns:
            Dict[str, Any]: The computed score.
        """
        embedded = await self.embeddings.aembed_documents(
            [inputs["prediction"], inputs["reference"]]
        )
        vectors = np.array(embedded)
        score = self._compute_score(vectors)
        return {"score": score}

    def _evaluate_strings(
        self,
        *,
        prediction: str,
        reference: Optional[str] = None,
        callbacks: Callbacks = None,
        tags: Optional[List[str]] = None,
        metadata: Optional[Dict[str, Any]] = None,
        include_run_info: bool = False,
        **kwargs: Any,
    ) -> dict:
        """Evaluate the embedding distance between a prediction and
        reference.

        Args:
            prediction (str): The output string from the first model.
            reference (str): The reference string (required)
            callbacks (Callbacks, optional): The callbacks to use.
            **kwargs (Any): Additional keyword arguments.

        Returns:
            dict: A dictionary containing:
                - score: The embedding distance between the two
                    predictions.
        """
        result = self(
            inputs={"prediction": prediction, "reference": reference},
            callbacks=callbacks,
            tags=tags,
            metadata=metadata,
            include_run_info=include_run_info,
        )
        return self._prepare_output(result)

    async def _aevaluate_strings(
        self,
        *,
        prediction: str,
        reference: Optional[str] = None,
        callbacks: Callbacks = None,
        tags: Optional[List[str]] = None,
        metadata: Optional[Dict[str, Any]] = None,
        include_run_info: bool = False,
        **kwargs: Any,
    ) -> dict:
        """Asynchronously evaluate the embedding distance between
        a prediction and reference.

        Args:
            prediction (str): The output string from the first model.
            reference (str): The output string from the second model.
            callbacks (Callbacks, optional): The callbacks to use.
            **kwargs (Any): Additional keyword arguments.

        Returns:
            dict: A dictionary containing:
                - score: The embedding distance between the two
                    predictions.
        """
        result = await self.acall(
            inputs={"prediction": prediction, "reference": reference},
            callbacks=callbacks,
            tags=tags,
            metadata=metadata,
            include_run_info=include_run_info,
        )
        return self._prepare_output(result)


class PairwiseEmbeddingDistanceEvalChain(
    _EmbeddingDistanceChainMixin, PairwiseStringEvaluator
):
    """Use embedding distances to score semantic difference between two predictions.

    Examples:
        >>> chain = PairwiseEmbeddingDistanceEvalChain()
        >>> result = chain.evaluate_string_pairs(prediction="Hello", prediction_b="Hi")
        >>> print(result)
        {'score': 0.5}
    """

    @property
    def input_keys(self) -> List[str]:
        """Return the input keys of the chain.

        Returns:
            List[str]: The input keys.
        """
        return ["prediction", "prediction_b"]

    @property
    def evaluation_name(self) -> str:
        return f"pairwise_embedding_{self.distance_metric.value}_distance"

    def _call(
        self,
        inputs: Dict[str, Any],
        run_manager: Optional[CallbackManagerForChainRun] = None,
    ) -> Dict[str, Any]:
        """Compute the score for two predictions.

        Args:
            inputs (Dict[str, Any]): The input data.
            run_manager (CallbackManagerForChainRun, optional):
                The callback manager.

        Returns:
            Dict[str, Any]: The computed score.
        """
        vectors = np.array(
            self.embeddings.embed_documents(
                [inputs["prediction"], inputs["prediction_b"]]
            )
        )
        score = self._compute_score(vectors)
        return {"score": score}

    async def _acall(
        self,
        inputs: Dict[str, Any],
        run_manager: Optional[AsyncCallbackManagerForChainRun] = None,
    ) -> Dict[str, Any]:
        """Asynchronously compute the score for two predictions.

        Args:
            inputs (Dict[str, Any]): The input data.
            run_manager (AsyncCallbackManagerForChainRun, optional):
                The callback manager.

        Returns:
            Dict[str, Any]: The computed score.
        """
        embedded = await self.embeddings.aembed_documents(
            [inputs["prediction"], inputs["prediction_b"]]
        )
        vectors = np.array(embedded)
        score = self._compute_score(vectors)
        return {"score": score}

    def _evaluate_string_pairs(
        self,
        *,
        prediction: str,
        prediction_b: str,
        callbacks: Callbacks = None,
        tags: Optional[List[str]] = None,
        metadata: Optional[Dict[str, Any]] = None,
        include_run_info: bool = False,
        **kwargs: Any,
    ) -> dict:
        """Evaluate the embedding distance between two predictions.

        Args:
            prediction (str): The output string from the first model.
            prediction_b (str): The output string from the second model.
            callbacks (Callbacks, optional): The callbacks to use.
            tags (List[str], optional): Tags to apply to traces
            metadata (Dict[str, Any], optional): metadata to apply to
            **kwargs (Any): Additional keyword arguments.

        Returns:
            dict: A dictionary containing:
                - score: The embedding distance between the two
                    predictions.
        """
        result = self(
            inputs={"prediction": prediction, "prediction_b": prediction_b},
            callbacks=callbacks,
            tags=tags,
            metadata=metadata,
            include_run_info=include_run_info,
        )
        return self._prepare_output(result)

    async def _aevaluate_string_pairs(
        self,
        *,
        prediction: str,
        prediction_b: str,
        callbacks: Callbacks = None,
        tags: Optional[List[str]] = None,
        metadata: Optional[Dict[str, Any]] = None,
        include_run_info: bool = False,
        **kwargs: Any,
    ) -> dict:
        """Asynchronously evaluate the embedding distance

        between two predictions.

        Args:
            prediction (str): The output string from the first model.
            prediction_b (str): The output string from the second model.
            callbacks (Callbacks, optional): The callbacks to use.
            tags (List[str], optional): Tags to apply to traces
            metadata (Dict[str, Any], optional): metadata to apply to traces
            **kwargs (Any): Additional keyword arguments.

        Returns:
            dict: A dictionary containing:
                - score: The embedding distance between the two
                    predictions.
        """
        result = await self.acall(
            inputs={"prediction": prediction, "prediction_b": prediction_b},
            callbacks=callbacks,
            tags=tags,
            metadata=metadata,
            include_run_info=include_run_info,
        )
        return self._prepare_output(result)<|MERGE_RESOLUTION|>--- conflicted
+++ resolved
@@ -10,15 +10,12 @@
 from langchain.embeddings.openai import OpenAIEmbeddings
 from langchain.evaluation.schema import PairwiseStringEvaluator, StringEvaluator
 from langchain.math_utils import cosine_similarity
-<<<<<<< HEAD
+from langchain.schema import RUN_KEY
 from langchain.schema.callbacks.manager import (
     AsyncCallbackManagerForChainRun,
     CallbackManagerForChainRun,
     Callbacks,
 )
-=======
-from langchain.schema import RUN_KEY
->>>>>>> aab2a7cd
 
 
 class EmbeddingDistance(str, Enum):
