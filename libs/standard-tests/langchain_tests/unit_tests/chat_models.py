--- conflicted
+++ resolved
@@ -24,6 +24,7 @@
     ValidationError as ValidationErrorV1,
 )
 from pytest_benchmark.fixture import BenchmarkFixture  # type: ignore[import-untyped]
+from pytest_benchmark.fixture import BenchmarkFixture  # type: ignore[import-untyped]
 from syrupy import SnapshotAssertion
 
 from langchain_tests.base import BaseStandardTests
@@ -199,6 +200,16 @@
     def supports_image_tool_message(self) -> bool:
         """(bool) whether the chat model supports ToolMessages that include image
         content."""
+        return False
+
+    @property
+    def enable_vcr_tests(self) -> bool:
+        """(bool) whether to enable VCR tests for the chat model.
+
+        .. important::
+            See ``enable_vcr_tests`` dropdown :class:`above <ChatModelTests>` for more
+            information.
+        """
         return False
 
     @property
@@ -768,6 +779,151 @@
                 Makefile commands).
 
 
+    .. dropdown:: enable_vcr_tests
+
+        Property controlling whether to enable select tests that rely on
+        `VCR <https://vcrpy.readthedocs.io/en/latest/>`_ caching of HTTP calls, such
+        as benchmarking tests.
+
+        To enable these tests, follow these steps:
+
+        1. Override the ``enable_vcr_tests`` property to return ``True``:
+
+            .. code-block:: python
+
+                @property
+                def enable_vcr_tests(self) -> bool:
+                    return True
+
+        2. Configure VCR to exclude sensitive headers and other information from cassettes.
+
+            .. important::
+                VCR will by default record authentication headers and other sensitive
+                information in cassettes. Read below for how to configure what
+                information is recorded in cassettes.
+
+            To add configuration to VCR, add a ``conftest.py`` file to the ``tests/``
+            directory and implement the ``vcr_config`` fixture there.
+
+            ``langchain-tests`` excludes the headers ``"authorization"``,
+            ``"x-api-key"``, and ``"api-key"`` from VCR cassettes. To pick up this
+            configuration, you will need to add ``conftest.py`` as shown below. You can
+            also exclude additional headers, override the default exclusions, or apply
+            other customizations to the VCR configuration. See example below:
+
+            .. code-block:: python
+                :caption: tests/conftest.py
+
+                import pytest
+                from langchain_tests.conftest import _base_vcr_config as _base_vcr_config
+
+                _EXTRA_HEADERS = [
+                    # Specify additional headers to redact
+                    ("user-agent", "PLACEHOLDER"),
+                ]
+
+
+                def remove_response_headers(response: dict) -> dict:
+                    # If desired, remove or modify headers in the response.
+                    response["headers"] = {}
+                    return response
+
+
+                @pytest.fixture(scope="session")
+                def vcr_config(_base_vcr_config: dict) -> dict:  # noqa: F811
+                    \"\"\"Extend the default configuration from langchain_tests.\"\"\"
+                    config = _base_vcr_config.copy()
+                    config.setdefault("filter_headers", []).extend(_EXTRA_HEADERS)
+                    config["before_record_response"] = remove_response_headers
+
+                    return config
+
+            .. dropdown:: Compressing cassettes
+
+                ``langchain-tests`` includes a custom VCR serializer that compresses
+                cassettes using gzip. To use it, register the ``"yaml.gz"`` serializer
+                to your VCR fixture and enable this serializer in the config. See
+                example below:
+
+                .. code-block:: python
+                    :caption: tests/conftest.py
+
+                    import pytest
+                    from langchain_tests.conftest import YamlGzipSerializer
+                    from langchain_tests.conftest import _base_vcr_config as _base_vcr_config
+                    from vcr import VCR
+
+                    _EXTRA_HEADERS = [
+                        # Specify additional headers to redact
+                        ("user-agent", "PLACEHOLDER"),
+                    ]
+
+
+                    def remove_response_headers(response: dict) -> dict:
+                        # If desired, remove or modify headers in the response.
+                        response["headers"] = {}
+                        return response
+
+
+                    @pytest.fixture(scope="session")
+                    def vcr_config(_base_vcr_config: dict) -> dict:  # noqa: F811
+                        \"\"\"Extend the default configuration from langchain_tests.\"\"\"
+                        config = _base_vcr_config.copy()
+                        config.setdefault("filter_headers", []).extend(_EXTRA_HEADERS)
+                        config["before_record_response"] = remove_response_headers
+                        # New: enable serializer and set file extension
+                        config["serializer"] = "yaml.gz"
+                        config["path_transformer"] = VCR.ensure_suffix(".yaml.gz")
+
+                        return config
+
+
+                    @pytest.fixture
+                    def vcr(vcr_config: dict) -> VCR:
+                        \"\"\"Override the default vcr fixture to include custom serializers\"\"\"
+                        my_vcr = VCR(**vcr_config)
+                        my_vcr.register_serializer("yaml.gz", YamlGzipSerializer)
+                        return my_vcr
+
+                You can inspect the contents of the compressed cassettes (e.g., to
+                ensure no sensitive information is recorded) using the serializer:
+
+                .. code-block:: python
+
+                    from langchain_tests.conftest import YamlGzipSerializer
+
+                    with open("/path/to/tests/cassettes/TestClass_test.yaml.gz", "r") as f:
+                        data = f.read()
+
+                    YamlGzipSerializer.deserialize(data)
+
+        3. Run tests to generate VCR cassettes.
+
+            Example:
+
+            .. code-block:: bash
+
+                uv run python -m pytest tests/integration_tests/test_chat_models.py::TestMyModel::test_stream_time
+
+            This will generate a VCR cassette for the test in
+            ``tests/integration_tests/cassettes/``.
+
+            .. important::
+                You should inspect the generated cassette to ensure that it does not
+                contain sensitive information. If it does, you can modify the
+                ``vcr_config`` fixture to exclude headers or modify the response
+                before it is recorded.
+
+            You can then commit the cassette to your repository. Subsequent test runs
+            will use the cassette instead of making HTTP calls.
+
+            .. tip::
+                Adding ``--vcr-record=none`` to the pytest command will ensure that
+                no new cassettes are recorded, and only existing cassettes are used.
+                Consider adding this to your CI configuration (e.g., modify relevant
+                Makefile commands).
+
+
     Testing initialization from environment variables
         Some unit tests may require testing initialization from environment variables.
         These tests can be enabled by overriding the ``init_from_env_params``
@@ -1012,11 +1168,7 @@
         """Test initialization time of the chat model. If this test fails, check that
         we are not introducing undue overhead in the model's initialization.
         """
-<<<<<<< HEAD
         def _init_in_loop() -> None:
             for _ in range(10):
                 self.chat_model_class(**self.chat_model_params)
-        benchmark(_init_in_loop)
-=======
-        _ = benchmark(self.chat_model_class, **self.chat_model_params)
->>>>>>> 49eeb0f3
+        benchmark(_init_in_loop)