from __future__ import annotations

import logging
import warnings
from typing import (
    Any,
    Callable,
    Dict,
    List,
    Literal,
    Optional,
    Sequence,
    Set,
    Tuple,
    Union,
)

import numpy as np
from pydantic import BaseModel, Extra, Field, root_validator
from tenacity import (
    AsyncRetrying,
    before_sleep_log,
    retry,
    retry_if_exception_type,
    stop_after_attempt,
    wait_exponential,
)

from langchain.callbacks.manager import (
    AsyncCallbackManagerForEmbeddingsRun,
    CallbackManagerForEmbeddingsRun,
)
from langchain.embeddings.base import Embeddings
from langchain.utils import get_from_dict_or_env, get_pydantic_field_names

logger = logging.getLogger(__name__)


def _create_retry_decorator(embeddings: OpenAIEmbeddings) -> Callable[[Any], Any]:
    import openai

    min_seconds = 4
    max_seconds = 10
    # Wait 2^x * 1 second between each retry starting with
    # 4 seconds, then up to 10 seconds, then 10 seconds afterwards
    return retry(
        reraise=True,
        stop=stop_after_attempt(embeddings.max_retries),
        wait=wait_exponential(multiplier=1, min=min_seconds, max=max_seconds),
        retry=(
            retry_if_exception_type(openai.error.Timeout)
            | retry_if_exception_type(openai.error.APIError)
            | retry_if_exception_type(openai.error.APIConnectionError)
            | retry_if_exception_type(openai.error.RateLimitError)
            | retry_if_exception_type(openai.error.ServiceUnavailableError)
        ),
        before_sleep=before_sleep_log(logger, logging.WARNING),
    )


def _async_retry_decorator(embeddings: OpenAIEmbeddings) -> Any:
    import openai

    min_seconds = 4
    max_seconds = 10
    # Wait 2^x * 1 second between each retry starting with
    # 4 seconds, then up to 10 seconds, then 10 seconds afterwards
    async_retrying = AsyncRetrying(
        reraise=True,
        stop=stop_after_attempt(embeddings.max_retries),
        wait=wait_exponential(multiplier=1, min=min_seconds, max=max_seconds),
        retry=(
            retry_if_exception_type(openai.error.Timeout)
            | retry_if_exception_type(openai.error.APIError)
            | retry_if_exception_type(openai.error.APIConnectionError)
            | retry_if_exception_type(openai.error.RateLimitError)
            | retry_if_exception_type(openai.error.ServiceUnavailableError)
        ),
        before_sleep=before_sleep_log(logger, logging.WARNING),
    )

    def wrap(func: Callable) -> Callable:
        async def wrapped_f(*args: Any, **kwargs: Any) -> Callable:
            async for _ in async_retrying:
                return await func(*args, **kwargs)
            raise AssertionError("this is unreachable")

        return wrapped_f

    return wrap


# https://stackoverflow.com/questions/76469415/getting-embeddings-of-length-1-from-langchain-openaiembeddings
def _check_response(response: dict) -> dict:
    if any(len(d["embedding"]) == 1 for d in response["data"]):
        import openai

        raise openai.error.APIError("OpenAI API returned an empty embedding")
    return response


def embed_with_retry(embeddings: OpenAIEmbeddings, **kwargs: Any) -> Any:
    """Use tenacity to retry the embedding call."""
    retry_decorator = _create_retry_decorator(embeddings)

    @retry_decorator
    def _embed_with_retry(**kwargs: Any) -> Any:
        response = embeddings.client.create(**kwargs)
        return _check_response(response)

    return _embed_with_retry(**kwargs)


async def async_embed_with_retry(embeddings: OpenAIEmbeddings, **kwargs: Any) -> Any:
    """Use tenacity to retry the embedding call."""

    @_async_retry_decorator(embeddings)
    async def _async_embed_with_retry(**kwargs: Any) -> Any:
        response = await embeddings.client.acreate(**kwargs)
        return _check_response(response)

    return await _async_embed_with_retry(**kwargs)


class OpenAIEmbeddings(BaseModel, Embeddings):
    """OpenAI embedding models.

    To use, you should have the ``openai`` python package installed, and the
    environment variable ``OPENAI_API_KEY`` set with your API key or pass it
    as a named parameter to the constructor.
    Example:
        .. code-block:: python
            from langchain.embeddings import OpenAIEmbeddings
            openai = OpenAIEmbeddings(openai_api_key="my-api-key")
    In order to use the library with Microsoft Azure endpoints, you need to set
    the OPENAI_API_TYPE, OPENAI_API_BASE, OPENAI_API_KEY and OPENAI_API_VERSION.
    The OPENAI_API_TYPE must be set to 'azure' and the others correspond to
    the properties of your endpoint.
    In addition, the deployment name must be passed as the model parameter.
    Example:
        .. code-block:: python
            import os
            os.environ["OPENAI_API_TYPE"] = "azure"
            os.environ["OPENAI_API_BASE"] = "https://<your-endpoint.openai.azure.com/"
            os.environ["OPENAI_API_KEY"] = "your AzureOpenAI key"
            os.environ["OPENAI_API_VERSION"] = "2023-05-15"
            os.environ["OPENAI_PROXY"] = "http://your-corporate-proxy:8080"
            from langchain.embeddings.openai import OpenAIEmbeddings
            embeddings = OpenAIEmbeddings(
                deployment="your-embeddings-deployment-name",
                model="your-embeddings-model-name",
                openai_api_base="https://your-endpoint.openai.azure.com/",
                openai_api_type="azure",
            )
            text = "This is a test query."
            query_result = embeddings.embed_query(text)
    """

    client: Any  #: :meta private:
    model: str = "text-embedding-ada-002"
    deployment: str = model  # to support Azure OpenAI Service custom deployment names
    openai_api_version: Optional[str] = None
    # to support Azure OpenAI Service custom endpoints
    openai_api_base: Optional[str] = None
    # to support Azure OpenAI Service custom endpoints
    openai_api_type: Optional[str] = None
    # to support explicit proxy for OpenAI
    openai_proxy: Optional[str] = None
    embedding_ctx_length: int = 8191
    """The maximum number of tokens to embed at once."""
    openai_api_key: Optional[str] = None
    openai_organization: Optional[str] = None
    allowed_special: Union[Literal["all"], Set[str]] = set()
    disallowed_special: Union[Literal["all"], Set[str], Sequence[str]] = "all"
    chunk_size: int = 1000
    """Maximum number of texts to embed in each batch"""
    max_retries: int = 6
    """Maximum number of retries to make when generating."""
    request_timeout: Optional[Union[float, Tuple[float, float]]] = None
    """Timeout in seconds for the OpenAPI request."""
    headers: Any = None
    tiktoken_model_name: Optional[str] = None
    """The model name to pass to tiktoken when using this class. 
    Tiktoken is used to count the number of tokens in documents to constrain 
    them to be under a certain limit. By default, when set to None, this will 
    be the same as the embedding model name. However, there are some cases 
    where you may want to use this Embedding class with a model name not 
    supported by tiktoken. This can include when using Azure embeddings or 
    when using one of the many model providers that expose an OpenAI-like 
    API but with different models. In those cases, in order to avoid erroring 
    when tiktoken is called, you can specify a model name to use here."""
    show_progress_bar: bool = False
    """Whether to show a progress bar when embedding."""
    model_kwargs: Dict[str, Any] = Field(default_factory=dict)
    """Holds any model parameters valid for `create` call not explicitly specified."""

    class Config:
        """Configuration for this pydantic object."""

        extra = Extra.forbid

    @root_validator(pre=True)
    def build_extra(cls, values: Dict[str, Any]) -> Dict[str, Any]:
        """Build extra kwargs from additional params that were passed in."""
        all_required_field_names = get_pydantic_field_names(cls)
        extra = values.get("model_kwargs", {})
        for field_name in list(values):
            if field_name in extra:
                raise ValueError(f"Found {field_name} supplied twice.")
            if field_name not in all_required_field_names:
                warnings.warn(
                    f"""WARNING! {field_name} is not default parameter.
                    {field_name} was transferred to model_kwargs.
                    Please confirm that {field_name} is what you intended."""
                )
                extra[field_name] = values.pop(field_name)

        invalid_model_kwargs = all_required_field_names.intersection(extra.keys())
        if invalid_model_kwargs:
            raise ValueError(
                f"Parameters {invalid_model_kwargs} should be specified explicitly. "
                f"Instead they were passed in as part of `model_kwargs` parameter."
            )

        values["model_kwargs"] = extra
        return values

    @root_validator()
    def validate_environment(cls, values: Dict) -> Dict:
        """Validate that api key and python package exists in environment."""
        values["openai_api_key"] = get_from_dict_or_env(
            values, "openai_api_key", "OPENAI_API_KEY"
        )
        values["openai_api_base"] = get_from_dict_or_env(
            values,
            "openai_api_base",
            "OPENAI_API_BASE",
            default="",
        )
        values["openai_api_type"] = get_from_dict_or_env(
            values,
            "openai_api_type",
            "OPENAI_API_TYPE",
            default="",
        )
        values["openai_proxy"] = get_from_dict_or_env(
            values,
            "openai_proxy",
            "OPENAI_PROXY",
            default="",
        )
        if values["openai_api_type"] in ("azure", "azure_ad", "azuread"):
            default_api_version = "2022-12-01"
        else:
            default_api_version = ""
        values["openai_api_version"] = get_from_dict_or_env(
            values,
            "openai_api_version",
            "OPENAI_API_VERSION",
            default=default_api_version,
        )
        values["openai_organization"] = get_from_dict_or_env(
            values,
            "openai_organization",
            "OPENAI_ORGANIZATION",
            default="",
        )
        try:
            import openai

            values["client"] = openai.Embedding
        except ImportError:
            raise ImportError(
                "Could not import openai python package. "
                "Please install it with `pip install openai`."
            )
        return values

    @property
    def _invocation_params(self) -> Dict:
        openai_args = {
            "model": self.model,
            "request_timeout": self.request_timeout,
            "headers": self.headers,
            "api_key": self.openai_api_key,
            "organization": self.openai_organization,
            "api_base": self.openai_api_base,
            "api_type": self.openai_api_type,
            "api_version": self.openai_api_version,
            **self.model_kwargs,
        }
        if self.openai_api_type in ("azure", "azure_ad", "azuread"):
            openai_args["engine"] = self.deployment
        if self.openai_proxy:
            import openai

            openai.proxy = {
                "http": self.openai_proxy,
                "https": self.openai_proxy,
            }  # type: ignore[assignment]  # noqa: E501
        return openai_args

    # please refer to
    # https://github.com/openai/openai-cookbook/blob/main/examples/Embedding_long_inputs.ipynb
    def _get_len_safe_embeddings(
        self, texts: List[str], *, engine: str, chunk_size: Optional[int] = None
    ) -> List[List[float]]:
        embeddings: List[List[float]] = [[] for _ in range(len(texts))]
        try:
            import tiktoken
        except ImportError:
            raise ImportError(
                "Could not import tiktoken python package. "
                "This is needed in order to for OpenAIEmbeddings. "
                "Please install it with `pip install tiktoken`."
            )

        tokens = []
        indices = []
        model_name = self.tiktoken_model_name or self.model
        try:
            encoding = tiktoken.encoding_for_model(model_name)
        except KeyError:
            logger.warning("Warning: model not found. Using cl100k_base encoding.")
            model = "cl100k_base"
            encoding = tiktoken.get_encoding(model)
        for i, text in enumerate(texts):
            if self.model.endswith("001"):
                # See: https://github.com/openai/openai-python/issues/418#issuecomment-1525939500
                # replace newlines, which can negatively affect performance.
                text = text.replace("\n", " ")
            token = encoding.encode(
                text,
                allowed_special=self.allowed_special,
                disallowed_special=self.disallowed_special,
            )
            for j in range(0, len(token), self.embedding_ctx_length):
                tokens.append(token[j : j + self.embedding_ctx_length])
                indices.append(i)

        batched_embeddings: List[List[float]] = []
        _chunk_size = chunk_size or self.chunk_size

        if self.show_progress_bar:
            try:
                import tqdm

                _iter = tqdm.tqdm(range(0, len(tokens), _chunk_size))
            except ImportError:
                _iter = range(0, len(tokens), _chunk_size)
        else:
            _iter = range(0, len(tokens), _chunk_size)

        for i in _iter:
            response = embed_with_retry(
                self,
                input=tokens[i : i + _chunk_size],
                **self._invocation_params,
            )
            batched_embeddings.extend(r["embedding"] for r in response["data"])

        results: List[List[List[float]]] = [[] for _ in range(len(texts))]
        num_tokens_in_batch: List[List[int]] = [[] for _ in range(len(texts))]
        for i in range(len(indices)):
            results[indices[i]].append(batched_embeddings[i])
            num_tokens_in_batch[indices[i]].append(len(tokens[i]))

        for i in range(len(texts)):
            _result = results[i]
            if len(_result) == 0:
                average = embed_with_retry(
                    self,
                    input="",
                    **self._invocation_params,
                )[
                    "data"
                ][0]["embedding"]
            else:
                average = np.average(_result, axis=0, weights=num_tokens_in_batch[i])
            embeddings[i] = (average / np.linalg.norm(average)).tolist()

        return embeddings

    # please refer to
    # https://github.com/openai/openai-cookbook/blob/main/examples/Embedding_long_inputs.ipynb
    async def _aget_len_safe_embeddings(
        self, texts: List[str], *, engine: str, chunk_size: Optional[int] = None
    ) -> List[List[float]]:
        embeddings: List[List[float]] = [[] for _ in range(len(texts))]
        try:
            import tiktoken
        except ImportError:
            raise ImportError(
                "Could not import tiktoken python package. "
                "This is needed in order to for OpenAIEmbeddings. "
                "Please install it with `pip install tiktoken`."
            )

        tokens = []
        indices = []
        model_name = self.tiktoken_model_name or self.model
        try:
            encoding = tiktoken.encoding_for_model(model_name)
        except KeyError:
            logger.warning("Warning: model not found. Using cl100k_base encoding.")
            model = "cl100k_base"
            encoding = tiktoken.get_encoding(model)
        for i, text in enumerate(texts):
            if self.model.endswith("001"):
                # See: https://github.com/openai/openai-python/issues/418#issuecomment-1525939500
                # replace newlines, which can negatively affect performance.
                text = text.replace("\n", " ")
            token = encoding.encode(
                text,
                allowed_special=self.allowed_special,
                disallowed_special=self.disallowed_special,
            )
            for j in range(0, len(token), self.embedding_ctx_length):
                tokens.append(token[j : j + self.embedding_ctx_length])
                indices.append(i)

        batched_embeddings: List[List[float]] = []
        _chunk_size = chunk_size or self.chunk_size
        for i in range(0, len(tokens), _chunk_size):
            response = await async_embed_with_retry(
                self,
                input=tokens[i : i + _chunk_size],
                **self._invocation_params,
            )
            batched_embeddings.extend(r["embedding"] for r in response["data"])

        results: List[List[List[float]]] = [[] for _ in range(len(texts))]
        num_tokens_in_batch: List[List[int]] = [[] for _ in range(len(texts))]
        for i in range(len(indices)):
            results[indices[i]].append(batched_embeddings[i])
            num_tokens_in_batch[indices[i]].append(len(tokens[i]))

        for i in range(len(texts)):
            _result = results[i]
            if len(_result) == 0:
                average = (
                    await async_embed_with_retry(
                        self,
                        input="",
                        **self._invocation_params,
                    )
                )["data"][0]["embedding"]
            else:
                average = np.average(_result, axis=0, weights=num_tokens_in_batch[i])
            embeddings[i] = (average / np.linalg.norm(average)).tolist()

        return embeddings

<<<<<<< HEAD
    def _embedding_func(self, text: str, *, engine: str) -> List[float]:
        """Call out to OpenAI's embedding endpoint."""
        # handle large input text
        if len(text) > self.embedding_ctx_length:
            return self._get_len_safe_embeddings([text], engine=engine)[0]
        else:
            if self.model.endswith("001"):
                # See: https://github.com/openai/openai-python/issues/418#issuecomment-1525939500
                # replace newlines, which can negatively affect performance.
                text = text.replace("\n", " ")
            return embed_with_retry(
                self,
                input=[text],
                **self._invocation_params,
            )[
                "data"
            ][0]["embedding"]

    async def _aembedding_func(self, text: str, *, engine: str) -> List[float]:
        """Call out to OpenAI's embedding endpoint."""
        # handle large input text
        if len(text) > self.embedding_ctx_length:
            return (await self._aget_len_safe_embeddings([text], engine=engine))[0]
        else:
            if self.model.endswith("001"):
                # See: https://github.com/openai/openai-python/issues/418#issuecomment-1525939500
                # replace newlines, which can negatively affect performance.
                text = text.replace("\n", " ")
            return (
                await async_embed_with_retry(
                    self,
                    input=[text],
                    **self._invocation_params,
                )
            )["data"][0]["embedding"]

    def _embed_documents(
        self,
        texts: List[str],
        *,
        run_managers: Sequence[CallbackManagerForEmbeddingsRun],
=======
    def embed_documents(
        self, texts: List[str], chunk_size: Optional[int] = 0
>>>>>>> 6b007e28
    ) -> List[List[float]]:
        """Call out to OpenAI's embedding endpoint for embedding search docs.
        Args:
            texts: The list of texts to embed.
            chunk_size: The chunk size of embeddings. If None, will use the chunk size
                specified by the class.
        Returns:
            List of embeddings, one for each text.
        """
        # NOTE: to keep things simple, we assume the list may contain texts longer
        #       than the maximum context and use length-safe embedding function.
        return self._get_len_safe_embeddings(texts, engine=self.deployment)

    async def _aembed_documents(
        self,
        texts: List[str],
        *,
        run_managers: Sequence[AsyncCallbackManagerForEmbeddingsRun],
    ) -> List[List[float]]:
        """Call out to OpenAI's embedding endpoint async for embedding search docs.
        Args:
            texts: The list of texts to embed.
            chunk_size: The chunk size of embeddings. If None, will use the chunk size
                specified by the class.
        Returns:
            List of embeddings, one for each text.
        """
        # NOTE: to keep things simple, we assume the list may contain texts longer
        #       than the maximum context and use length-safe embedding function.
        return await self._aget_len_safe_embeddings(texts, engine=self.deployment)

    def _embed_query(
        self,
        text: str,
        *,
        run_manager: CallbackManagerForEmbeddingsRun,
    ) -> List[float]:
        """Call out to OpenAI's embedding endpoint for embedding query text.
        Args:
            text: The text to embed.
        Returns:
            Embedding for the text.
        """
        return self.embed_documents([text])[0]

    async def _aembed_query(
        self,
        text: str,
        *,
        run_manager: AsyncCallbackManagerForEmbeddingsRun,
    ) -> List[float]:
        """Call out to OpenAI's embedding endpoint async for embedding query text.
        Args:
            text: The text to embed.
        Returns:
            Embedding for the text.
        """
        embeddings = await self.aembed_documents([text])
        return embeddings[0]<|MERGE_RESOLUTION|>--- conflicted
+++ resolved
@@ -451,7 +451,6 @@
 
         return embeddings
 
-<<<<<<< HEAD
     def _embedding_func(self, text: str, *, engine: str) -> List[float]:
         """Call out to OpenAI's embedding endpoint."""
         # handle large input text
@@ -493,16 +492,10 @@
         texts: List[str],
         *,
         run_managers: Sequence[CallbackManagerForEmbeddingsRun],
-=======
-    def embed_documents(
-        self, texts: List[str], chunk_size: Optional[int] = 0
->>>>>>> 6b007e28
     ) -> List[List[float]]:
         """Call out to OpenAI's embedding endpoint for embedding search docs.
         Args:
             texts: The list of texts to embed.
-            chunk_size: The chunk size of embeddings. If None, will use the chunk size
-                specified by the class.
         Returns:
             List of embeddings, one for each text.
         """
@@ -519,8 +512,6 @@
         """Call out to OpenAI's embedding endpoint async for embedding search docs.
         Args:
             texts: The list of texts to embed.
-            chunk_size: The chunk size of embeddings. If None, will use the chunk size
-                specified by the class.
         Returns:
             List of embeddings, one for each text.
         """
