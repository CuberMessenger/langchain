--- conflicted
+++ resolved
@@ -211,7 +211,6 @@
 
     """  # noqa: E501
 
-<<<<<<< HEAD
     callback_manager: Annotated[Optional[BaseCallbackManager], SkipValidation()] = (
         deprecated(
             name="callback_manager",
@@ -224,15 +223,6 @@
                 exclude=True,
                 description="Callback manager to add to the run trace.",
             )
-=======
-    callback_manager: Optional[BaseCallbackManager] = deprecated(
-        name="callback_manager", since="0.1.7", removal="1.0", alternative="callbacks"
-    )(
-        Field(
-            default=None,
-            exclude=True,
-            description="Callback manager to add to the run trace.",
->>>>>>> 1fd1c1dc
         )
     )
 
